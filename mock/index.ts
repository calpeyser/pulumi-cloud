--- conflicted
+++ resolved
@@ -6,12 +6,8 @@
 
 export * from "./httpEndpoint";
 export * from "./table";
-<<<<<<< HEAD
-export * from "./topic";
+export { Topic } from "./topic";
 export * from "./service";
-=======
-export { Topic } from "./topic";
->>>>>>> 824b01fd
 export { onError } from "./unhandledError";
 import * as timer from "./timer";
 export { timer };
