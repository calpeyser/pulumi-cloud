required = ["github.com/pulumi/pulumi-aws"]

[[override]]
  name = "github.com/pulumi/pulumi"
<<<<<<< HEAD
  branch = "release/0.12"
=======
  revision = "0fcfbf39c30e4e1fc9bf99f73137bc5ca8f9de8e"
>>>>>>> cad17d51

[[constraint]]
  name = "github.com/stretchr/testify"
  version = "1.1.4"<|MERGE_RESOLUTION|>--- conflicted
+++ resolved
@@ -2,11 +2,7 @@
 
 [[override]]
   name = "github.com/pulumi/pulumi"
-<<<<<<< HEAD
-  branch = "release/0.12"
-=======
   revision = "0fcfbf39c30e4e1fc9bf99f73137bc5ca8f9de8e"
->>>>>>> cad17d51
 
 [[constraint]]
   name = "github.com/stretchr/testify"
