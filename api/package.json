--- conflicted
+++ resolved
@@ -16,11 +16,5 @@
         "@types/node": "^8.0.26",
         "tslint": "^5.7.0",
         "typescript": "^2.6.2"
-<<<<<<< HEAD
-    },
-    "peerDependencies": {
-        "@pulumi/pulumi": "^0.12.0"
-=======
->>>>>>> 69536f59
     }
 }