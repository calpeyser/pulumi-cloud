{
    "name": "@pulumi/cloud-aws",
    "version": "${VERSION}",
    "description": "An implementation of the Pulumi Framework for targeting Amazon Web Services (AWS).",
    "keywords": [
        "pulumi",
        "cloud",
        "aws"
    ],
    "homepage": "https://pulumi.io/cloud-aws",
    "repository": "https://github.com/pulumi/pulumi-cloud",
    "dependencies": {
<<<<<<< HEAD
        "@pulumi/aws": "^0.10.0-rc2",
=======
        "@pulumi/aws": "^0.11.0-dev-2-gb87bc48",
>>>>>>> f45c22c3
        "mime": "^2.0.3",
        "semver": "^5.4.0"
    },
    "devDependencies": {
        "@types/aws-sdk": "^2.7.0",
        "@types/node": "^8.0.26",
        "@types/mime": "^2.0.0",
        "@types/semver": "^5.4.0",
        "tslint": "^5.7.0",
        "typescript": "^2.6.2"
    },
    "peerDependencies": {
        "@pulumi/pulumi": "latest",
        "@pulumi/cloud": "${VERSION}"
    }
}<|MERGE_RESOLUTION|>--- conflicted
+++ resolved
@@ -10,11 +10,7 @@
     "homepage": "https://pulumi.io/cloud-aws",
     "repository": "https://github.com/pulumi/pulumi-cloud",
     "dependencies": {
-<<<<<<< HEAD
         "@pulumi/aws": "^0.10.0-rc2",
-=======
-        "@pulumi/aws": "^0.11.0-dev-2-gb87bc48",
->>>>>>> f45c22c3
         "mime": "^2.0.3",
         "semver": "^5.4.0"
     },
