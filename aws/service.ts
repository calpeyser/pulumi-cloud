// Copyright 2016-2017, Pulumi Corporation.  All rights reserved.

import * as aws from "@pulumi/aws";
import * as cloud from "@pulumi/cloud";
import * as Docker from "dockerode";
import * as pulumi from "pulumi";
import * as stream from "stream";
import * as tar from "tar";
import { cluster, network } from "./network";

// For type-safety purposes, we want to be able to mark some of our types with typing information
// from other libraries.  However, we don't want to actually import those libraries, causing those
// module to load and run doing pulumi planning time.  so we just do an "import + require" and we
// note that this imported variable should only be used in 'type' (and not value) positions.  The ts
// compiler will then elide this actual declaration when compiling.
import _awsSdkTypesOnly = require("aws-sdk");

// A shared Docker engine client.  Currently always connects to the default
// `/var/run/docker.sock`.  We could in the future parameterize this with config
// to connect to a remote Docker engine.
const docker = new Docker();

// See http://docs.aws.amazon.com/AmazonECS/latest/APIReference/API_KernelCapabilities.html
type ECSKernelCapability = "ALL" | "AUDIT_CONTROL" | "AUDIT_WRITE" | "BLOCK_SUSPEND" | "CHOWN" | "DAC_OVERRIDE" |
    "DAC_READ_SEARCH" | "FOWNER" | "FSETID" | "IPC_LOCK" | "IPC_OWNER" | "KILL" | "LEASE" | "LINUX_IMMUTABLE" |
    "MAC_ADMIN" | "MAC_OVERRIDE" | "MKNOD" | "NET_ADMIN" | "NET_BIND_SERVICE" | "NET_BROADCAST" | "NET_RAW" |
    "SETFCAP" | "SETGID" | "SETPCAP" | "SETUID" | "SYS_ADMIN" | "SYS_BOOT" | "SYS_CHROOT" | "SYS_MODULE" |
    "SYS_NICE" | "SYS_PACCT" | "SYS_PTRACE" | "SYS_RAWIO" | "SYS_RESOURCE" | "SYS_TIME" | "SYS_TTY_CONFIG" |
    "SYSLOG" | "WAKE_ALARM";

// See `logdriver` at http://docs.aws.amazon.com/AmazonECS/latest/developerguide/task_definition_parameters.html
type ECSLogDriver = "json-file" | "syslog" | "journald" | "gelf" | "fluentd" | "awslogs" | "splunk";

// See http://docs.aws.amazon.com/AmazonECS/latest/APIReference/API_Ulimit.html
type ECSUlimitName = "core" | "cpu" | "data" | "fsize" | "locks" | "memlock" | "msgqueue" | "nice" |
    "nofile" | "nproc" | "rss" | "rtprio" | "rttime" | "sigpending" | "stack";

// See http://docs.aws.amazon.com/AmazonECS/latest/APIReference/API_ContainerDefinition.html
interface ECSContainerDefinition {
    command?: string[];
    cpu?: number;
    disableNetworking?: boolean;
    dnsSearchDomains?: boolean;
    dnsServers?: string[];
    dockerLabels?: { [label: string]: string };
    dockerSecurityOptions?: string[];
    entryPoint?: string[];
    environment?: ImageEnvironment;
    essential?: boolean;
    extraHosts?: { hostname: string; ipAddress: string }[];
    hostname?: string;
    image?: string;
    links?: string[];
    linuxParameters?: { capabilities?: { add?: ECSKernelCapability[]; drop?: ECSKernelCapability[] } };
    logConfiguration?: { logDriver: ECSLogDriver; options?: { [key: string]: string } };
    memory?: number;
    memoryReservation?: number;
    mountPoints?: { containerPath?: string; readOnly?: boolean; sourceVolume?: string }[];
    name: string;
    portMappings?: { containerPort?: number; hostPort?: number; protocol?: string; }[];
    privileged?: boolean;
    readonlyRootFilesystem?: boolean;
    ulimits?: { name: ECSUlimitName; hardLimit: number; softLimit: number }[];
    user?: string;
    volumesFrom?: { sourceContainer?: string; readOnly?: boolean }[];
    workingDirectory?: string;
}

// The shared Load Balancer management role used across all Services.
let serviceLoadBalancerRole: aws.iam.Role | undefined;
function getServiceLoadBalancerRole(): aws.iam.Role {
    if (!serviceLoadBalancerRole) {
        serviceLoadBalancerRole = pulumi.Resource.runInParentlessScope(() => {
            const assumeRolePolicy = {
                "Version": "2012-10-17",
                "Statement": [
                    {
                        "Action": "sts:AssumeRole",
                        "Principal": {
                            "Service": "ecs.amazonaws.com",
                        },
                        "Effect": "Allow",
                        "Sid": "",
                    },
                ],
            };
            const policy = {
                "Version": "2012-10-17",
                "Statement": [
                    {
                        "Action": [
                            "elasticloadbalancing:DeregisterInstancesFromLoadBalancer",
                            "elasticloadbalancing:DeregisterTargets",
                            "elasticloadbalancing:Describe*",
                            "elasticloadbalancing:RegisterInstancesWithLoadBalancer",
                            "elasticloadbalancing:RegisterTargets",
                            "ec2:Describe*",
                            "ec2:AuthorizeSecurityGroupIngress",
                        ],
                        "Effect": "Allow",
                        "Resource": "*",
                    },
                ],
            };
            const role = new aws.iam.Role("pulumi-s-lb-role", {
                assumeRolePolicy: JSON.stringify(assumeRolePolicy),
            });
            const rolePolicy = new aws.iam.RolePolicy("pulumi-s-lb-role", {
                role: role.name,
                policy: JSON.stringify(policy),
            });
            return role;
        });
    }
    return serviceLoadBalancerRole;
}

// TODO[pulumi/pulumi-cloud#135] To support multi-AZ, we may need a configu variable that
// forces this setting to `1` - or perhaps automatically do that is we see the network is
// configured for multiple AZs.
const MAX_LISTENERS_PER_NLB = 50;
// We may allocate both internal-facing and internet-facing load balancers, and we may want to
// combine multiple listeners on a single load balancer. So we track the currently allocated
// load balancers to use for both internal and external load balancing, and the index of the next
// slot to use within that load balancers listeners.
let internalLoadBalancer: aws.elasticloadbalancingv2.LoadBalancer | undefined;
let internalListenerIndex = 0;
let externalLoadBalancer: aws.elasticloadbalancingv2.LoadBalancer | undefined;
let externalListenerIndex = 0;

interface ContainerPortLoadBalancer {
    loadBalancer: aws.elasticloadbalancingv2.LoadBalancer;
    targetGroup: aws.elasticloadbalancingv2.TargetGroup;
    listenerPort: number;
}

function newEcsClusterSubnetMapping(): Promise<{ subnetId: string }>[] {
    if (!ecsClusterSubnets) {
        throw new Error("Cannot create 'Service'. Missing cluster config 'cloud-aws:config:ecsClusterSubnets'");
    }

    // If a string, simply split and map them.
    if (typeof ecsClusterSubnets === "string") {
        return ecsClusterSubnets.split(",").map(sub => Promise.resolve({subnetId: sub}));
    }

    // Otherwise, it's an array of ComputedValue<string>s; turn them into the required structure.
    const results: Promise<{ subnetId: string }>[] = [];
    for (const sub of ecsClusterSubnets) {
        if (typeof sub === "string") {
            results.push(Promise.resolve({subnetId: sub}));
        }
        else if (sub instanceof Promise) {
            results.push((sub as Promise<string | undefined>).then((s: string | undefined) => {
                if (!s) {
                    throw new Error(`Undefined subnet in 'cloud-aws:config:ecsClusterSubnets': ${sub}`);
                }
                return {subnetId: s};
            }));
        }
        else {
            throw new Error(`Unrecognized subnet in 'cloud-aws:config:ecsClusterSubnets': ${sub}`);
        }
    }
    return results;
}

// createLoadBalancer allocates a new Load Balancer TargetGroup that can be
// attached to a Service container and port pair. Allocates a new NLB is needed
// (currently 50 ports can be exposed on a single NLB).
function newLoadBalancerTargetGroup(port: number, external?: boolean): ContainerPortLoadBalancer {
    if (!network) {
        throw new Error("Cannot create 'Service'. No VPC configured.");
    }
<<<<<<< HEAD
    let listenerIndex: number;
    let internal: boolean;
    let loadBalancer: aws.elasticloadbalancingv2.LoadBalancer | undefined;
    if (network.privateSubnets && !external) {
        // We are creating an internal load balancer
        internal = true;
        listenerIndex = internalListenerIndex++;
        loadBalancer = internalLoadBalancer;
    } else {
        // We are creating an Internet-facing load balancer
        internal = false;
        listenerIndex = externalListenerIndex++;
        loadBalancer = externalLoadBalancer;
    }
    if (listenerIndex % MAX_LISTENERS_PER_NLB === 0) {
        // Create a new Load Balancer every 50 requests for a new TargetGroup.
        const subnetmapping = network.publicSubnetIds.map(s => ({ subnetId: s }));
        // Make it internal-only if private subnets are being used.
        const lbname = `pulumi-s-lb-${internal ? "i" : "e"}-${listenerIndex / MAX_LISTENERS_PER_NLB + 1}`;
        loadBalancer = pulumi.Resource.runInParentlessScope(
            () => new aws.elasticloadbalancingv2.LoadBalancer(lbname, {
                loadBalancerType: "network",
                subnetMapping: subnetmapping,
                internal: internal,
=======
    if (listenerIndex % MAX_LISTENERS_PER_NLB === 0) {
        // Create a new Load Balancer every 50 requests for a new TargetGroup.
        const lbname = `pulumi-s-lb-${listenerIndex / MAX_LISTENERS_PER_NLB + 1}`;
        loadBalancer = pulumi.Resource.runInParentlessScope(
            () => new aws.elasticloadbalancingv2.LoadBalancer(lbname, {
                loadBalancerType: "network",
                subnetMapping: newEcsClusterSubnetMapping(),
                internal: false,
>>>>>>> ce717622
            }),
        );
        // Store the new load balancer in the corresponding slot
        if (internal) {
            internalLoadBalancer = loadBalancer;
        } else {
            externalLoadBalancer = loadBalancer;
        }
    }
    const targetListenerName = `pulumi-s-lb-${internal ? "i" : "e"}-${listenerIndex}`;
    // Create the target group for the new container/port pair.
    const target = new aws.elasticloadbalancingv2.TargetGroup(targetListenerName, {
        port: port,
        protocol: "TCP",
        vpcId: network.vpcId,
        deregistrationDelay: 30,
    });
    // Listen on a new port on the NLB and forward to the target.
    const listenerPort = 34567 + listenerIndex % MAX_LISTENERS_PER_NLB;
    const listener = new aws.elasticloadbalancingv2.Listener(targetListenerName, {
        loadBalancerArn: loadBalancer!.arn,
        protocol: "TCP",
        port: listenerPort,
        defaultActions: [{
            type: "forward",
            targetGroupArn: target.arn,
        }],
    });
    return {
        loadBalancer: loadBalancer!,
        targetGroup: target,
        listenerPort: listenerPort,
    };
}

interface ImageOptions {
    image: string;
    environment: ImageEnvironment;
}

type ImageEnvironment = ImageEnvironmentEntry[];

interface ImageEnvironmentEntry {
    name: string;
    value: pulumi.ComputedValue<string>;
}

function ecsEnvironmentFromMap(
        environment: {[name: string]: pulumi.ComputedValue<string>} | undefined): ImageEnvironment {
    const result: ImageEnvironment = [];
    if (environment) {
        for (const name of Object.keys(environment)) {
            result.push({ name: name, value: environment[name] });
        }
    }
    return result;
}

// buildAndPushImage will build and push the Dockerfile and context from
// [buildPath] into the requested ECR [repository].  It returns the digest
// of the built image.
async function buildAndPushImage(buildPath: string, repository: aws.ecr.Repository):
    Promise<string | undefined> {

    const imageName = await repository.repositoryUrl;
    const registryId = await repository.registryId;
    if (!imageName || !registryId) {
        // These may be undefined during a `preview` operation - if so, skip the
        // build and push. TODO: Should the Docker build-and-push be a Resource
        // which can move this code inside a Create or Update operation?
        return undefined;
    }

    // The build context is a tgz of the buildPath
    const buildContext = tar.create({ gzip: true, cwd: buildPath }, ["."]);

    // Construct Docker registry auth data by getting the short-lived
    // authorizationToken from ECR, and extracting the username password pair
    // after base64-decoding the token.  See:
    // http://docs.aws.amazon.com/cli/latest/reference/ecr/get-authorization-token.html
    const credentials = await aws.ecr.getCredentials({ registryId: registryId });
    const decodedCredentials = Buffer.from(credentials.authorizationToken, "base64").toString();
    const [username, password] = decodedCredentials.split(":");
    if (!password || !username) {
        throw new Error("Invalid credentials");
    }
    const registry = credentials.proxyEndpoint;
    const authData = {
        username: username,
        password: password,
        auth: "",
        serveraddress: registry,
    };

    // Note: We use callbacks instead of promises because we need to handle streams for the outputs of the Docker
    // operations, which do not compose well with Promises.
    const imageDigest = await new Promise<string>((resolve, reject) => {
        // Build the Docker image, using the `imageName` of the remote repository as the tag name.
        console.log(`Building container image at '${buildPath}'`);
        docker.buildImage(buildContext, {t: imageName}, (err, output) => {
            try {
                if (err) {
                    return reject(`error building container image at '${buildPath}': ${err}`);
                }
                output.on("data", (buf: Buffer) => {
                    try {
                        const items = parseDockerEngineUpdatesFromBuffer(buf);
                        for (const item of items) {
                            if (item.stream) {
                                // These messages represent direct output of the operation.
                                process.stdout.write(item.stream);
                            }
                        }
                    }
                    catch (dataerr) {
                        reject(dataerr);
                    }
                });
                output.on("end", () => {
                    try {
                        console.log(`Pushing image: ${imageName}`);
                        const img = docker.getImage(imageName);
                        img.push({registry: registry, authconfig: authData}, (err2: any, data: any) => {
                            try {
                                if (err2) {
                                    return reject(`error pushing container image '${imageName}': ${err2}`);
                                }
                                let digest: string | undefined = undefined;
                                data.on("data", (buf: Buffer) => {
                                    try {
                                        const items = parseDockerEngineUpdatesFromBuffer(buf);
                                        // We do not report status on Docker push because it
                                        // expects to be rendered using a dynamically updated
                                        // display of per-layer status. We could consider
                                        // integrating this display or just shelling out to the
                                        // Docker CLI directly.
                                        for (const item of items) {
                                            if (item.aux && item.aux.Digest) {
                                                digest = item.aux.Digest;
                                            }
                                        }
                                    } catch (dataerr) {
                                        reject(dataerr);
                                    }
                                });
                                data.on("end", () => {
                                    console.log(`Pushed image: ${imageName}`);
                                    if (digest) {
                                        console.log(`    with digest: ${digest}`);
                                    }
                                    resolve(digest);
                                });
                            }
                            catch (pusherr) {
                                reject(pusherr);
                            }
                        });
                    }
                    catch (builddoneerr) {
                        reject(builddoneerr);
                    }
                });
            }
            catch (builderr) {
                reject(builderr);
            }
        });
    });
    return imageDigest;
}

// parseDockerEngineUpdatesFromBuffer extracts messages from the Docker engine
// that are communicated over the stream returned from a Build or Push
// operation.
function parseDockerEngineUpdatesFromBuffer(buffer: Buffer): any[] {
    const str = buffer.toString();
    const lines = str.split("\n");
    const results = [];
    for (const line of lines) {
        if (line.length === 0) {
            continue;
        }
        results.push(JSON.parse(line));
    }
    return results;
}

// computeImage turns the `image`, `function` or `build` setting on a
// `cloud.Container` into a valid Docker image name which can be used in an ECS
// TaskDefinition.
async function computeImage(
    container: cloud.Container,
    repository: aws.ecr.Repository | undefined): Promise<ImageOptions> {

    const environment: ImageEnvironment = ecsEnvironmentFromMap(container.environment);
    if (container.image) {
        return { image: container.image, environment: environment };
    }
    else if (container.build) {
        if (!repository) {
            throw new Error("Expected a repository to be created for a `build` container definition");
        }
        // Build and push the local build context to the ECR repository, wait
        // for that to complete, then return the image name pointing to the ECT
        // repository along with an environment variable for the image digest to
        // ensure the TaskDefinition get's replaced IFF the built image changes.
        const imageName = await repository.repositoryUrl;
        const imageDigest = await buildAndPushImage(container.build, repository);
        return { image: imageName!, environment: [{
            name: "IMAGE_DIGEST",
            value: imageDigest!,
        }]};
    }
    else if (container.function) {
        const closure = await pulumi.runtime.serializeClosure(container.function);
        const jsSrcText = pulumi.runtime.serializeJavaScriptText(closure);
        // TODO[pulumi/pulumi-cloud#85]: Put this in a real Pulumi-owned Docker image.
        // TODO[pulumi/pulumi-cloud#86]: Pass the full local zipped folder through to the container (via S3?)
        environment.push({ name: "PULUMI_SRC", value: jsSrcText });
        return { image: "lukehoban/nodejsrunner", environment: environment };
    }

    throw new Error("Invalid container definition - exactly one of `image`, `build`, and `function` must be provided.");
}

// computeContainerDefintions builds a ContainerDefinition for a provided Containers and LogGroup.  This is
// lifted over a promise for the LogGroup and container image name generation - so should not allocate any Pulumi
// resources.
async function computeContainerDefintions(
    containers: cloud.Containers,
    logGroup: aws.cloudwatch.LogGroup,
    repositories: Map<string, aws.ecr.Repository>): Promise<ECSContainerDefinition[]> {
    const logGroupId = await logGroup.id;
    return Promise.all(Object.keys(containers).map(async (containerName) => {
        const container = containers[containerName];
        const repository = repositories.get(containerName);
        const { image, environment } = await computeImage(container, repository);
        const portMappings = (container.ports || []).map(p => ({containerPort: p.port}));
        const containerDefinition: ECSContainerDefinition = {
            name: containerName,
            image: image,
            command: container.command,
            memory: container.memory,
            memoryReservation: container.memoryReservation,
            portMappings: portMappings,
            environment: environment,
            mountPoints: (container.volumes || []).map(v => ({
                containerPath: v.containerPath,
                sourceVolume: v.sourceVolume.name,
            })),
            logConfiguration: {
                logDriver: "awslogs",
                options: {
                    "awslogs-group": logGroupId!,
                    "awslogs-region": aws.config.requireRegion(),
                    "awslogs-stream-prefix": containerName,
                },
            },
        };
        return containerDefinition;
    }));
}

interface TaskDefinition {
    task: aws.ecs.TaskDefinition;
    logGroup: aws.cloudwatch.LogGroup;
}

// createTaskDefinition builds an ECS TaskDefinition object from a collection of `cloud.Containers`.
function createTaskDefinition(name: string, containers: cloud.Containers): TaskDefinition {
    // Create a single log group for all logging associated with the Service
    const logGroup = new aws.cloudwatch.LogGroup(`${name}-task-logs`);

    // Find all referenced Volumes and any `build` containers
    const volumes: { hostPath?: string; name: string }[] = [];
    const repositories = new Map<string, aws.ecr.Repository>();
    for (const containerName of Object.keys(containers)) {
        const container = containers[containerName];
        // Collect referenced Volumes.
        if (container.volumes) {
            for (const volumeMount of container.volumes) {
                if (!cluster || !cluster.efsMountPath) {
                    throw new Error(
                        "Cannot use 'Volume'.  Configured cluster does not support EFS.",
                    );
                }
                const volume = volumeMount.sourceVolume;
                volumes.push({
                    // TODO: [pulumi/pulumi##381] We should most likely be
                    // including a unique identifier for this deployment
                    // into the path, so that Volumes in this deployment
                    // don't accidentally overlap with Volumes from other
                    // deployments on the same cluster.
                    hostPath: `${cluster.efsMountPath}/${volume.name}`,
                    name: volume.name,
                });
            }
        }
        // Create registry for each `build` container.
        if (container.build) {
            // ECR repositories must be lower case.
            const repoName = `${name}_${containerName}`.toLowerCase();
            const repo = new aws.ecr.Repository(repoName, {});
            repositories.set(containerName, repo);
        }
    }

    // Create the task definition for the group of containers associated with this Service.
    const containerDefintions = computeContainerDefintions(containers, logGroup, repositories).then(JSON.stringify);
    const taskDefinition = new aws.ecs.TaskDefinition(name, {
        family: name,
        containerDefinitions: containerDefintions,
        volume: volumes,
    });

    return {
        task: taskDefinition,
        logGroup: logGroup,
    };
}

interface ExposedPorts {
    [name: string]: {
        [port: number]: {
            host: aws.elasticloadbalancingv2.LoadBalancer,
            port: number,
        },
    };
}

export class Service extends pulumi.ComponentResource implements cloud.Service {
    public readonly name: string;
    public readonly containers: cloud.Containers;
    public readonly replicas: number;

    public getEndpoint: (containerName?: string, containerPort?: number) => Promise<cloud.Endpoint>;

    constructor(name: string, args: cloud.ServiceArguments) {
        if (!cluster) {
            throw new Error("Cannot create 'Service'.  Missing cluster config 'cloud-aws:config:ecsClusterARN'" +
                " or 'cloud-aws:config:ecsAutoCluster'");
        }

        const containers = args.containers;
        const replicas = args.replicas === undefined ? 1 : args.replicas;
        const exposedPorts: ExposedPorts = {};

        super(
            "cloud:service:Service",
            name,
            {
                containers: containers,
                replicas: replicas,
            },
            () => {
                // Create the task definition, parented to this component.
                const taskDefinition = createTaskDefinition(name, containers);

                // Create load balancer listeners/targets for each exposed port.
                const loadBalancers = [];
                for (const containerName of Object.keys(containers)) {
                    const container = containers[containerName];
                    exposedPorts[containerName] = {};
                    if (container.ports) {
                        for (const portMapping of container.ports) {
                            const info = newLoadBalancerTargetGroup(portMapping.port, portMapping.external);
                            exposedPorts[containerName][portMapping.port] = {
                                host: info.loadBalancer,
                                port: info.listenerPort,
                            };
                            loadBalancers.push({
                                containerName: containerName,
                                containerPort: portMapping.port,
                                targetGroupArn: info.targetGroup.arn,
                            });
                        }
                    }
                }

                // Create the service.
                const service = new aws.ecs.Service(name, {
                    desiredCount: replicas,
                    taskDefinition: taskDefinition.task.arn,
                    cluster: cluster!.ecsClusterARN,
                    loadBalancers: loadBalancers,
                    iamRole: getServiceLoadBalancerRole().arn,
                });
            },
        );

        this.name = name;

        // getEndpoint returns the host and port info for a given
        // containerName and exposed port.
        this.getEndpoint =
            async function (this: Service, containerName: string, port: number): Promise<cloud.Endpoint> {
                if (!containerName) {
                    // If no container name provided, choose the first container
                    containerName = Object.keys(exposedPorts)[0];
                    if (!containerName) {
                        throw new Error(
                            `No containers available in this service`,
                        );
                    }
                }
                const containerPorts = exposedPorts[containerName] || {};
                if (!port) {
                    // If no port provided, choose the first exposed port on the container.
                    port = +Object.keys(containerPorts)[0];
                    if (!port) {
                        throw new Error(
                            `No ports available in service container ${containerName}`,
                        );
                    }
                }
                const info = containerPorts[port];
                if (!info) {
                    throw new Error(
                        `No exposed port for ${containerName} port ${port}`,
                    );
                }
                // TODO [pulumi/pulumi#331] When we capture promise values, they get
                // exposed on the inside as the unwrapepd value inside the promise.
                // This means we have to hack the types away. See
                // https://github.com/pulumi/pulumi/issues/331#issuecomment-333280955.
                const hostname = <string><any>info.host.dnsName;
                return {
                    hostname: hostname,
                    port: info.port,
                };
            };
    }

}

const volumeNames = new Set<string>();

// _Note_: In the current EFS-backed model, a Volume is purely virtual - it
// doesn't actually manage any underlying resource.  It is used just to provide
// a handle to a folder on the EFS share which can be mounted by conatainer(s).
// On platforms like ACI, we may be able to acrtually provision a unique File
// Share per Volume to keep these independently managable.  For now, on AWS
// thoguh, we rely on this File Share having been set up as part of the ECS
// Cluster outside of @pulumi/cloud, and assume that that data has a lifetime
// longer than any individual deployment.
export class Volume extends pulumi.ComponentResource implements cloud.Volume {
    public readonly name: string;

    constructor(name: string) {
        if (volumeNames.has(name)) {
            throw new Error("Must provide a unique volume name");
        }
        super("cloud:volume:Volume", name, {}, () => {/* no children */});
        this.name = name;
        volumeNames.add(name);
    }
}


/**
 * A Task represents a container which can be [run] dynamically whenever (and
 * as many times as) needed.
 */
export class Task extends pulumi.ComponentResource implements cloud.Task {
    public readonly run: (options?: cloud.TaskRunOptions) => Promise<void>;

    constructor(name: string, container: cloud.Container) {
        if (!cluster) {
            throw new Error("Cannot create 'Task'.  Missing cluster config 'cloud-aws:config:ecsClusterARN'");
        }

        let taskDefinition: aws.ecs.TaskDefinition;
        super(
            "cloud:task:Task",
            name,
            {
                container: container,
            },
            () => {
                taskDefinition = createTaskDefinition(name, { container: container }).task;
            },
        );

<<<<<<< HEAD
        const clusterARN = cluster.ecsClusterARN;
        const environment: { name: string, value: string }[] = ecsEnvironmentFromMap(container.environment);
=======
        const clusterARN = ecsClusterARN;
        const environment: ImageEnvironment = ecsEnvironmentFromMap(container.environment);
>>>>>>> ce717622
        this.run = async function (this: Task, options?: cloud.TaskRunOptions) {
            const awssdk: typeof _awsSdkTypesOnly = require("aws-sdk");
            const ecs = new awssdk.ECS();

            // Extract the envrionment values from the options
            if (options && options.environment) {
                for (const envName of Object.keys(options.environment)) {
                    environment.push({ name: envName, value: options.environment[envName] });
                }
            }

            function getTypeDefinitionARN(): string {
                // BUGBUG[pulumi/pulumi#459]:
                //
                // Hack: Because of our outside/inside system for pulumi, typeDefinition.arg is seen as a
                // Computed<string> on the outside, but a string on the inside. Of course, there's no
                // way to make TypeScript aware of that.  So we just fool the typesystem with these
                // explicit casts.
                //
                // see: https://github.com/pulumi/pulumi/issues/331#issuecomment-333280955
                return <string><any>taskDefinition.arn;
            }

<<<<<<< HEAD
            function getClusterARN(): string {
                return <string><any>clusterARN;
=======
            // Ensure all environment entries are accessible.  These can contain promises, so we'll need to await.
            const env: {name: string; value: string}[] = [];
            for (const entry of environment) {
                // TODO[pulumi/pulumi#459]: we will eventually need to reenable the await, rather than casting.
                env.push({ name: entry.name, value: <string><any>/*await*/entry.value });
            }

            // Make sure the ARN is a string.
            let cluster: aws.ARN | undefined;
            if (clusterARN instanceof Promise) {
                cluster = await clusterARN;
            }
            else if (typeof clusterARN === "string") {
                cluster = clusterARN;
            }
            if (!cluster) {
                throw new Error(`Invalid cluster ARN: ${clusterARN}`);
>>>>>>> ce717622
            }

            // Run the task
            const request: _awsSdkTypesOnly.ECS.RunTaskRequest = {
<<<<<<< HEAD
                cluster: getClusterARN(),
=======
                cluster: cluster,
>>>>>>> ce717622
                taskDefinition: getTypeDefinitionARN(),
                overrides: {
                    containerOverrides: [
                        {
                            name: "container",
                            environment: env,
                        },
                    ],
                },
            };
            await ecs.runTask(request).promise();
        };
    }
}<|MERGE_RESOLUTION|>--- conflicted
+++ resolved
@@ -134,36 +134,36 @@
     listenerPort: number;
 }
 
-function newEcsClusterSubnetMapping(): Promise<{ subnetId: string }>[] {
-    if (!ecsClusterSubnets) {
-        throw new Error("Cannot create 'Service'. Missing cluster config 'cloud-aws:config:ecsClusterSubnets'");
-    }
-
-    // If a string, simply split and map them.
-    if (typeof ecsClusterSubnets === "string") {
-        return ecsClusterSubnets.split(",").map(sub => Promise.resolve({subnetId: sub}));
-    }
-
-    // Otherwise, it's an array of ComputedValue<string>s; turn them into the required structure.
-    const results: Promise<{ subnetId: string }>[] = [];
-    for (const sub of ecsClusterSubnets) {
-        if (typeof sub === "string") {
-            results.push(Promise.resolve({subnetId: sub}));
-        }
-        else if (sub instanceof Promise) {
-            results.push((sub as Promise<string | undefined>).then((s: string | undefined) => {
-                if (!s) {
-                    throw new Error(`Undefined subnet in 'cloud-aws:config:ecsClusterSubnets': ${sub}`);
-                }
-                return {subnetId: s};
-            }));
-        }
-        else {
-            throw new Error(`Unrecognized subnet in 'cloud-aws:config:ecsClusterSubnets': ${sub}`);
-        }
-    }
-    return results;
-}
+// function newEcsClusterSubnetMapping(): Promise<{ subnetId: string }>[] {
+//     if (!ecsClusterSubnets) {
+//         throw new Error("Cannot create 'Service'. Missing cluster config 'cloud-aws:config:ecsClusterSubnets'");
+//     }
+
+//     // If a string, simply split and map them.
+//     if (typeof ecsClusterSubnets === "string") {
+//         return ecsClusterSubnets.split(",").map(sub => Promise.resolve({subnetId: sub}));
+//     }
+
+//     // Otherwise, it's an array of ComputedValue<string>s; turn them into the required structure.
+//     const results: Promise<{ subnetId: string }>[] = [];
+//     for (const sub of ecsClusterSubnets) {
+//         if (typeof sub === "string") {
+//             results.push(Promise.resolve({subnetId: sub}));
+//         }
+//         else if (sub instanceof Promise) {
+//             results.push((sub as Promise<string | undefined>).then((s: string | undefined) => {
+//                 if (!s) {
+//                     throw new Error(`Undefined subnet in 'cloud-aws:config:ecsClusterSubnets': ${sub}`);
+//                 }
+//                 return {subnetId: s};
+//             }));
+//         }
+//         else {
+//             throw new Error(`Unrecognized subnet in 'cloud-aws:config:ecsClusterSubnets': ${sub}`);
+//         }
+//     }
+//     return results;
+// }
 
 // createLoadBalancer allocates a new Load Balancer TargetGroup that can be
 // attached to a Service container and port pair. Allocates a new NLB is needed
@@ -172,7 +172,6 @@
     if (!network) {
         throw new Error("Cannot create 'Service'. No VPC configured.");
     }
-<<<<<<< HEAD
     let listenerIndex: number;
     let internal: boolean;
     let loadBalancer: aws.elasticloadbalancingv2.LoadBalancer | undefined;
@@ -197,16 +196,6 @@
                 loadBalancerType: "network",
                 subnetMapping: subnetmapping,
                 internal: internal,
-=======
-    if (listenerIndex % MAX_LISTENERS_PER_NLB === 0) {
-        // Create a new Load Balancer every 50 requests for a new TargetGroup.
-        const lbname = `pulumi-s-lb-${listenerIndex / MAX_LISTENERS_PER_NLB + 1}`;
-        loadBalancer = pulumi.Resource.runInParentlessScope(
-            () => new aws.elasticloadbalancingv2.LoadBalancer(lbname, {
-                loadBalancerType: "network",
-                subnetMapping: newEcsClusterSubnetMapping(),
-                internal: false,
->>>>>>> ce717622
             }),
         );
         // Store the new load balancer in the corresponding slot
@@ -690,13 +679,9 @@
             },
         );
 
-<<<<<<< HEAD
         const clusterARN = cluster.ecsClusterARN;
-        const environment: { name: string, value: string }[] = ecsEnvironmentFromMap(container.environment);
-=======
-        const clusterARN = ecsClusterARN;
         const environment: ImageEnvironment = ecsEnvironmentFromMap(container.environment);
->>>>>>> ce717622
+
         this.run = async function (this: Task, options?: cloud.TaskRunOptions) {
             const awssdk: typeof _awsSdkTypesOnly = require("aws-sdk");
             const ecs = new awssdk.ECS();
@@ -720,10 +705,10 @@
                 return <string><any>taskDefinition.arn;
             }
 
-<<<<<<< HEAD
             function getClusterARN(): string {
                 return <string><any>clusterARN;
-=======
+            }
+
             // Ensure all environment entries are accessible.  These can contain promises, so we'll need to await.
             const env: {name: string; value: string}[] = [];
             for (const entry of environment) {
@@ -731,26 +716,9 @@
                 env.push({ name: entry.name, value: <string><any>/*await*/entry.value });
             }
 
-            // Make sure the ARN is a string.
-            let cluster: aws.ARN | undefined;
-            if (clusterARN instanceof Promise) {
-                cluster = await clusterARN;
-            }
-            else if (typeof clusterARN === "string") {
-                cluster = clusterARN;
-            }
-            if (!cluster) {
-                throw new Error(`Invalid cluster ARN: ${clusterARN}`);
->>>>>>> ce717622
-            }
-
             // Run the task
             const request: _awsSdkTypesOnly.ECS.RunTaskRequest = {
-<<<<<<< HEAD
                 cluster: getClusterARN(),
-=======
-                cluster: cluster,
->>>>>>> ce717622
                 taskDefinition: getTypeDefinitionARN(),
                 overrides: {
                     containerOverrides: [
