--- conflicted
+++ resolved
@@ -7,19 +7,17 @@
 import * as tar from "tar";
 import { ecsClusterARN, ecsClusterEfsMountPath, ecsClusterSubnets, ecsClusterVpcId } from "./config";
 
-<<<<<<< HEAD
-// A shared Docker engine client.  Currently always connects to the default
-// `/var/run/docker.sock`.  We could in the future parameterize this with config
-// to connect to a remote Docker engine.
-const docker = new Docker();
-=======
 // For type-safety purposes, we want to be able to mark some of our types with typing information
 // from other libraries.  However, we don't want to actually import those libraries, causing those
 // module to load and run doing pulumi planning time.  so we just do an "import + require" and we
 // note that this imported variable should only be used in 'type' (and not value) positions.  The ts
 // compiler will then elide this actual declaration when compiling.
 import _awsSdkTypesOnly = require("aws-sdk");
->>>>>>> 955c0284
+
+// A shared Docker engine client.  Currently always connects to the default
+// `/var/run/docker.sock`.  We could in the future parameterize this with config
+// to connect to a remote Docker engine.
+const docker = new Docker();
 
 // See http://docs.aws.amazon.com/AmazonECS/latest/APIReference/API_KernelCapabilities.html
 type ECSKernelCapability = "ALL" | "AUDIT_CONTROL" | "AUDIT_WRITE" | "BLOCK_SUSPEND" | "CHOWN" | "DAC_OVERRIDE" |
@@ -629,11 +627,7 @@
             // Run the task
             const request: _awsSdkTypesOnly.ECS.RunTaskRequest = {
                 cluster: clusterARN,
-<<<<<<< HEAD
-                taskDefinition: taskDefinition.arn,
-=======
                 taskDefinition: getTypeDefinitionARN(),
->>>>>>> 955c0284
                 overrides: {
                     containerOverrides: [
                         {
