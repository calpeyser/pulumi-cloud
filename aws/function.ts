// Copyright 2016-2017, Pulumi Corporation.  All rights reserved.

import * as aws from "@pulumi/aws";
import * as awsinfra from "@pulumi/aws-infra";
import * as pulumi from "@pulumi/pulumi";
import { functionMemorySize } from "./config";
import { getComputeIAMRolePolicies, getOrCreateNetwork, runLambdaInVPC } from "./shared";

export { Context, Handler } from "@pulumi/aws/serverless";

// Function is a wrapper over aws.serverless.Function which configures policies and VPC settings based on
// `@pulumi/cloud` configuration.
export class Function extends pulumi.ComponentResource {
    public readonly handler: aws.serverless.Handler;
    public readonly lambda: aws.lambda.Function;

    constructor(name: string,
                handler: aws.serverless.Handler,
                opts?: pulumi.ResourceOptions) {
        super("cloud:function:Function", name, { handler: handler }, opts);

        // First allocate a function.
        const options: aws.serverless.FunctionOptions = {
            policies: [...getComputeIAMRolePolicies()],
            memorySize: functionMemorySize,
        };
        if (runLambdaInVPC) {
            const network = getOrCreateNetwork();
            // TODO[terraform-providers/terraform-provider-aws#1507]: Updates which cause existing Lambdas to need to
            //     add VPC access will currently fail due to an issue in the Terraform provider.
<<<<<<< HEAD
            if (options.policies) {
               options.policies.push(aws.iam.AWSLambdaVPCAccessExecutionRole);
            } else {
               options.policies = [aws.iam.AWSLambdaVPCAccessExecutionRole];
            }
=======
            options.policies!.push(aws.iam.AWSLambdaVPCAccessExecutionRole);
>>>>>>> 10afff48
            options.vpcConfig = {
                securityGroupIds: pulumi.all(network.securityGroupIds),
                subnetIds: pulumi.all(network.subnetIds),
            };
        }
        this.lambda = new aws.serverless.Function(name, options, handler, { parent: this }).lambda;
    }
}<|MERGE_RESOLUTION|>--- conflicted
+++ resolved
@@ -28,15 +28,7 @@
             const network = getOrCreateNetwork();
             // TODO[terraform-providers/terraform-provider-aws#1507]: Updates which cause existing Lambdas to need to
             //     add VPC access will currently fail due to an issue in the Terraform provider.
-<<<<<<< HEAD
-            if (options.policies) {
-               options.policies.push(aws.iam.AWSLambdaVPCAccessExecutionRole);
-            } else {
-               options.policies = [aws.iam.AWSLambdaVPCAccessExecutionRole];
-            }
-=======
             options.policies!.push(aws.iam.AWSLambdaVPCAccessExecutionRole);
->>>>>>> 10afff48
             options.vpcConfig = {
                 securityGroupIds: pulumi.all(network.securityGroupIds),
                 subnetIds: pulumi.all(network.subnetIds),
