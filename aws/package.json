{
    "name": "@pulumi/cloud-aws",
    "version": "${VERSION}",
    "description": "An implementation of the Pulumi Framework for targeting Amazon Web Services (AWS).",
    "keywords": [
        "pulumi",
        "cloud",
        "aws"
    ],
    "homepage": "https://pulumi.io/cloud-aws",
    "repository": "https://github.com/pulumi/pulumi-cloud",
    "dependencies": {
<<<<<<< HEAD
        "@pulumi/aws": "^0.13.0",
        "@pulumi/aws-infra": "^0.13.0",
        "@pulumi/pulumi": "^0.12.2",
=======
        "@pulumi/aws": "^0.13.1",
        "@pulumi/aws-infra": "^0.13.2",
        "@pulumi/pulumi": "^0.12.3",
>>>>>>> cad17d51
        "mime": "^2.0.3",
        "semver": "^5.4.0"
    },
    "devDependencies": {
        "@types/aws-sdk": "^2.7.0",
        "@types/node": "^8.0.26",
        "@types/mime": "^2.0.0",
        "@types/semver": "^5.4.0",
        "tslint": "^5.7.0",
        "typescript": "^2.6.2"
    },
    "peerDependencies": {
        "@pulumi/cloud": "${VERSION}"
    }
}<|MERGE_RESOLUTION|>--- conflicted
+++ resolved
@@ -10,15 +10,9 @@
     "homepage": "https://pulumi.io/cloud-aws",
     "repository": "https://github.com/pulumi/pulumi-cloud",
     "dependencies": {
-<<<<<<< HEAD
-        "@pulumi/aws": "^0.13.0",
-        "@pulumi/aws-infra": "^0.13.0",
-        "@pulumi/pulumi": "^0.12.2",
-=======
         "@pulumi/aws": "^0.13.1",
         "@pulumi/aws-infra": "^0.13.2",
         "@pulumi/pulumi": "^0.12.3",
->>>>>>> cad17d51
         "mime": "^2.0.3",
         "semver": "^5.4.0"
     },
