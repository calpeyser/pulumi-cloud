package examples

import (
	"fmt"
	"io/ioutil"
	"net/http"
	"os"
	"path"
	"strings"
	"testing"

	"github.com/stretchr/testify/assert"

	"github.com/pulumi/pulumi-fabric/pkg/resource"
	"github.com/pulumi/pulumi-fabric/pkg/resource/environment"
	"github.com/pulumi/pulumi-fabric/pkg/testing/integration"
	"github.com/pulumi/pulumi-framework/pkg/pulumiframework"
)

func Test_Examples(t *testing.T) {
	region := os.Getenv("AWS_REGION")
	if region == "" {
		t.Skipf("Skipping test due to missing AWS_REGION environment variable")
	}
	fmt.Printf("AWS Region: %v\n", region)

	cwd, err := os.Getwd()
	if !assert.NoError(t, err, "expected a valid working directory: %v", err) {
		return
	}
	examples := []integration.LumiProgramTestOptions{
		{
			Dir: path.Join(cwd, "crawler"),
			Config: map[string]string{
				"aws:config:region": region,
			},
			Dependencies: []string{
				"@pulumi/pulumi",
			},
		},
		{
			Dir: path.Join(cwd, "todo"),
			Config: map[string]string{
				"aws:config:region": region,
			},
			Dependencies: []string{
				"@pulumi/pulumi",
			},
			ExtraRuntimeValidation: func(t *testing.T, checkpoint environment.Checkpoint) {
<<<<<<< HEAD
				_, snapshot := environment.DeserializeCheckpoint(&checkpoint)
				pulumiResources := pulumiframework.GetComponents(snapshot.Resources)
				urn := resource.NewURN(checkpoint.Target, "todo", "pulumi:framework:Endpoint", "todo")
				endpoint, ok := pulumiResources[urn]
				if !assert.True(t, ok, "expected to find endpoint") {
					return
=======
				var baseURL string
				for _, kv := range checkpoint.Latest.Resources.Iter() {
					urn := kv.Key
					res := kv.Value
					if res.Type == "aws:apigateway/deployment:Deployment" &&
						strings.HasPrefix(string(urn.Name()), "todo") {
						baseURL = res.Outputs["invokeUrl"].(string) + "stage"

					}
>>>>>>> 103b81fe
				}
				baseURL := endpoint.Properties["url"].StringValue()
				assert.NotEmpty(t, baseURL, "expected a `todo` endpoint")

				// Validate the GET / endpoint
				resp, err := http.Get(baseURL)
				assert.NoError(t, err, "expected to be able to GET /")
				contentType := resp.Header.Get("Content-Type")
				assert.Equal(t, "text/html", contentType)
				bytes, err := ioutil.ReadAll(resp.Body)
				assert.NoError(t, err)
				t.Logf("GET %v [%v/%v]: %v", baseURL, resp.StatusCode, contentType, string(bytes))

				// Validate the GET /favico.ico endpoint
				resp, err = http.Get(baseURL + "/favicon.ico")
				assert.NoError(t, err, "expected to be able to GET /favicon.ico")
				assert.Equal(t, int64(1150), resp.ContentLength)
				t.Logf("GET %v [%v]: ...", baseURL+"/favicon.ico", resp.StatusCode)

				// Validate the POST /todo/{id} endpoint
				resp, err = http.Post(baseURL+"/todo/abc",
					"application/x-www-form-urlencoded", strings.NewReader("xyz"))
				assert.NoError(t, err, "expected to be able to POST /todo/{id}")
				assert.Equal(t, 201, resp.StatusCode)
				t.Logf("POST %v [%v]: ...", baseURL+"/todo/abc", resp.StatusCode)

				// Validate the GET /todo/{id} endpoint
				resp, err = http.Get(baseURL + "/todo/abc")
				assert.NoError(t, err, "expected to be able to GET /todo/{id}")
				bytes, err = ioutil.ReadAll(resp.Body)
				assert.NoError(t, err)
				assert.Equal(t, 401, resp.StatusCode)
				assert.Equal(t, "Authorization header required", string(bytes))
				t.Logf("GET %v [%v]: %v", baseURL+"/todo/abc", resp.StatusCode, string(bytes))

				// Validate the GET /todo endpoint
				resp, err = http.Get(baseURL + "/todo/")
				assert.NoError(t, err, "expected to be able to GET /todo")
				assert.Equal(t, int64(28), resp.ContentLength)
				bytes, err = ioutil.ReadAll(resp.Body)
				assert.NoError(t, err)
				t.Logf("GET %v [%v]: %v", baseURL+"/todo", resp.StatusCode, string(bytes))
			},
		},
		// Leaving out of integration tests until we have shareable credentials for testing these integrations.
	}
	for _, ex := range examples {
		example := ex
		t.Run(example.Dir, func(t *testing.T) {
			integration.LumiProgramTest(t, example)
		})
	}
}<|MERGE_RESOLUTION|>--- conflicted
+++ resolved
@@ -47,24 +47,12 @@
 				"@pulumi/pulumi",
 			},
 			ExtraRuntimeValidation: func(t *testing.T, checkpoint environment.Checkpoint) {
-<<<<<<< HEAD
 				_, snapshot := environment.DeserializeCheckpoint(&checkpoint)
 				pulumiResources := pulumiframework.GetComponents(snapshot.Resources)
 				urn := resource.NewURN(checkpoint.Target, "todo", "pulumi:framework:Endpoint", "todo")
 				endpoint, ok := pulumiResources[urn]
 				if !assert.True(t, ok, "expected to find endpoint") {
 					return
-=======
-				var baseURL string
-				for _, kv := range checkpoint.Latest.Resources.Iter() {
-					urn := kv.Key
-					res := kv.Value
-					if res.Type == "aws:apigateway/deployment:Deployment" &&
-						strings.HasPrefix(string(urn.Name()), "todo") {
-						baseURL = res.Outputs["invokeUrl"].(string) + "stage"
-
-					}
->>>>>>> 103b81fe
 				}
 				baseURL := endpoint.Properties["url"].StringValue()
 				assert.NotEmpty(t, baseURL, "expected a `todo` endpoint")
