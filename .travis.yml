# It may be tempting to add parens around each individual clause in this expression, but Travis then builds pushes anyway
if: branch = master OR branch =~ ^release/ OR tag IS present
language: go
go: 1.9
sudo: true # give us 7.5GB and >2 bursted cores.
before_install:
    - export PULUMI_ROOT=/opt/pulumi
    - git clone https://github.com/pulumi/scripts ${GOPATH}/src/github.com/pulumi/scripts
    # Install Docker 17.09.
    - curl -fsSL https://download.docker.com/linux/ubuntu/gpg | sudo apt-key add -
    - sudo add-apt-repository "deb [arch=amd64] https://download.docker.com/linux/ubuntu $(lsb_release -cs) stable"
    - sudo apt-get update
    - sudo apt-get -y install docker-ce=17.09.0~ce-0~ubuntu
    - docker version
    # Travis only fetches 50 commits by default, and we want them all so we can do git describe --tags
    - git fetch --unshallow
    # Dep for Go dependency management.
    - curl https://raw.githubusercontent.com/golang/dep/master/install.sh | sh
    # Node.js 6.10.2 for Pulumi Fabric's Node.js runtime.
    - nvm install v6.10.2
    # Ensure that we can access Pulumi's private NPM org.
    - if [ ! -z "${NPM_TOKEN}" ]; then echo "//registry.npmjs.org/:_authToken=\${NPM_TOKEN}" > ~/.npmrc; fi
    # Install the AWS CLI so that we can publish the resulting release (if applicable) at the end.
    - pip install --upgrade --user awscli
    # Install Yarn as per https://yarnpkg.com/lang/en/docs/install-ci/#travis-tab.
    - curl -o- -L https://yarnpkg.com/install.sh | bash -s -- --version 1.2.1
    - export PATH=$HOME/.yarn/bin:$PATH
    # Install Pulumi
<<<<<<< HEAD
    - curl -L https://get.pulumi.com/ | bash -s -- --version 0.14.0
=======
    - curl -L https://get.pulumi.com/ | bash -s -- --version 0.14.1
>>>>>>> 29bde749
    - export PATH=$HOME/.pulumi/bin:$PATH
    - if [ "${TRAVIS_SECURE_ENV_VARS:-}" = "true" ]; then source ${GOPATH}/src/github.com/pulumi/scripts/ci/keep-failed-tests.sh; fi
install:
    - make ensure
before_script:
    # Ensure the working tree is clean (make ensure may have updated lock files)
    - ${GOPATH}/src/github.com/pulumi/scripts/ci/check-worktree-is-clean.sh
script:
    - make travis_${TRAVIS_EVENT_TYPE}
after_failure:
    - if [ "${TRAVIS_SECURE_ENV_VARS:-}" = "true" ]; then ${GOPATH}/src/github.com/pulumi/scripts/ci/upload-failed-tests; fi
notifications:
    webhooks: https://ufci1w66n3.execute-api.us-west-2.amazonaws.com/stage/travis<|MERGE_RESOLUTION|>--- conflicted
+++ resolved
@@ -26,11 +26,7 @@
     - curl -o- -L https://yarnpkg.com/install.sh | bash -s -- --version 1.2.1
     - export PATH=$HOME/.yarn/bin:$PATH
     # Install Pulumi
-<<<<<<< HEAD
-    - curl -L https://get.pulumi.com/ | bash -s -- --version 0.14.0
-=======
     - curl -L https://get.pulumi.com/ | bash -s -- --version 0.14.1
->>>>>>> 29bde749
     - export PATH=$HOME/.pulumi/bin:$PATH
     - if [ "${TRAVIS_SECURE_ENV_VARS:-}" = "true" ]; then source ${GOPATH}/src/github.com/pulumi/scripts/ci/keep-failed-tests.sh; fi
 install:
