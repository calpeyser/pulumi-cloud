--- conflicted
+++ resolved
@@ -26,11 +26,7 @@
     - curl -o- -L https://yarnpkg.com/install.sh | bash -s -- --version 1.2.1
     - export PATH=$HOME/.yarn/bin:$PATH
     # Install Pulumi
-<<<<<<< HEAD
-    - ${GOPATH}/src/github.com/pulumi/home/scripts/install-pulumi.sh v0.12.2-rc1
-=======
     - ${GOPATH}/src/github.com/pulumi/home/scripts/install-pulumi.sh v0.12.3
->>>>>>> cad17d51
     - export PATH=/usr/local/pulumi/bin:$PATH
     - . ${GOPATH}/src/github.com/pulumi/home/scripts/keep-failed-tests.sh
 install:
